<<<<<<< HEAD
# scifer: Single-cell Immunoglobulin Filtering of Sanger sequences
[![R build
status](https://github.com/rodrigarc/scifer/workflows/R-CMD-check/badge.svg)](https://github.com/rodrigarc/scifer/actions)

### Integrating index single-cell sorted files with Sanger sequencing per plates
=======
# scifer

### Single-cell Immunoglobulin Filtering of Sanger sequences 
>>>>>>> 0bed891e



Version: 0.1.0  

Author and Maintainer: Rodrigo Arcoverde  

Description: Have you ever index sorted cells in a 96 or 384-well plate and then sequenced using Sanger sequencing? If so, you probably had some strungle to either check the chromatograms of each cell sequenced manually, or identify which cell was sorted where after sequencing the plate. Scifer was developed to solve this issue by performing basic quality control of Sanger sequences and merging flow cytometry data from probed single-cell sorted B cells with sequencing data. `scifer` can export summary tables, fasta files, chromatograms for visual inspection, and generate an interactive report.

## Installation

Before the installation you should first install the following packages from Bioconductor:

```r
# just copy and run the following to check for the needed packages and install them if needed

if (!requireNamespace("BiocManager", quietly = TRUE))
  install.packages("BiocManager")

BiocManager::install(c("DECIPHER","sangerseqR","ape"))
```

To install scifer directly from GitHub, run this:

```r
# just copy and run the following to install scifer

if (!require("devtools"))
install.packages("devtools")
devtools::install_github("rodrigarc/scifer")
```

## Processing flow cytometry index data

If you want to merge the flow cymetry data with the sanger sequencing data, aka merging metadata from `.fcs` with `.ab1` files. Please first check the folder structure of your project. You should have 2 folders:
  1. Index flow cytometry data (with `.fcs` index files): this folder should contain all the index files that you want to process. It searchers recursively, so all the `.fcs ` within subfolders will also be used. The index file names should have the `ID` and the `plate` named, so it can be later on used for merging with the sanger data. 
  *eg. "~/Desktop/analysis/fcs_files", which contains all the files named such as "E18_02.fcs". where "E18" stands for the sample ID and "02" for the plate number.*
  
  2. Sanger sequencing ab1 file folders: this folder should contain all the sanger sequences with the `.ab1` extension. It also searchers recursively, so all the `.ab1` files within subfolders will also be used. In this folder you should have each sample ID divided into subfolders named with the sample ID and plate name. This is **CRUCIAL** since it will be used for matching the two different datasets. For the above example, you would have a subfolder named `E18_02` and within that folder all the `.ab1` files. The first characters separated by `_` or `-` should be the well plate position, which is usually how facilities name the results. 
   *eg. `A1_3_IgG_Inner.ab1`, where `A1` is the well position.*

Example of data folder structure:
 ```
project_folder
│
└─── results_output
│
└─── fcs_files
│         │ E18_01.fcs
│         │ E18_02.fcs
│         │ E24_06.fcs
│   
└───sanger_sequences
        └─── E18_01
        │       │ A1_3_IgG_Inner.ab1
        │       │ A2_3_IgG_Inner.ab1
        │       │ A3_3_IgG_Inner.ab1
        │       │ ...
        └─── E18_02
        │       │ A1_3_IgG_Inner.ab1
        │       │ H1_3_IgG_Inner.ab1
        │       │ ...
        └─── E24_06
                │ A1_3_IgG_Inner.ab1
                │ G12_IgG_Inner.ab1
                │...
```

After adjusting your data following this folder structure, you can first run `fcs_processing()` function to see your index sorted files merged and their fluorescence for each channel. It also plots a common flow plot to facilitate the threshold value for each probe you have used.

```r
library(scifer)

fcs_data <- fcs_processing(folder_path = "~/Desktop/project_folder/fcs_files",
                           compensation = TRUE, plate_wells = 96,
                           probe1 = "Pre.F", probe2 = "Post.F",
                           posvalue_probe1 = 600, posvalue_probe2 = 400))

```

## Inpecting sanger sequencing quality of single-cell sorts

After identifying which probes and threshold you wish to use for selecting what is positive and which channel name you should use. You can also inspect the sequencing data. This process takes longer than the previous steps depending on the number of sequences to be analyzed.

You can retrive a `table` for inspection of all the sequences, and checking the names using the following function:

```r
summary_sanger_data <- summarise_quality(folder_sequences = "~/Desktop/project_folder/sanger_sequences",
                                         secondary.peak.ratio = 0.33,
                                         trim.cutoff = 0.01,
                                         processors = NULL # You can change the number of processors manually, 
                                         # or let the function decides how many are detected in your machine. More processors used, faster the results.
                                         )
```
You can check all the file names and quality measurements of each sequence, it can help you decide which quality thresholds you want to customize if needed.


## Generating reports and output files

The `quality_report()` function will use both of the above functions and others to generate different outputs. 
This function will generate: 
 - general quality report (.html)
 - individualized report per ID (.html)
 - table containing the good quality sequences filtered in and their QC (.csv)
 - FASTA file containing all the sequences
 - FASTA files per ID 
 - Chromatogram of the approximmate CDR3 region if secondary peaks are detected 

The function should be run as the following:

```r
quality_report(data_folder = "~/Desktop/project_folder/sanger_sequences",
               outputfile = "QC_report.html",
               output_dir = "~/Desktop/project_folder/results_output",
               folder_path_fcs = "~/Desktop/project_folder/fcs_files",
               probe1 = "PE.Cy7.A", probe2 = "Alexa.Fluor.700.A",
               posvalue_probe1 = 600, posvalue_probe2 = 400)
               
# You can use the default arguments or completely customize the thresholds according to your dataset or desire, the following parameters can be customized:
# `plot_chromatogram` Logical argument, TRUE or FALSE, to indicate if chromatograms should be plotted or not. Default is FALSE
# `raw_length` Minimum sequence length for filtering. Default is 400 for B cell receptors
# `trim_start` Starting position where the sequence should start to have a good base call accuracy. Default is 50 for B cell receptors
# `trim_finish` Last position where the sequence should have a good base call accuracy. Default is 409 for B cell receptors
# `trimmed_mean_quality` Minimum Phred quality score expected for an average sequence. Default is 30, which means average of 99.9\% base call accuracy
# `compensation` Logical argument, TRUE or FALSE, to indicate if the index files were compensated or not. If TRUE, it will apply its compensation prior assigning specificities
# `plate_wells` Type of plate used for single-cell sorting. eg. "96" or "384", default is "96"
# `probe1` Name of the first channel used for the probe or the custom name assigned to the channel in the index file. eg. "FSC.A", "FSC.H", "SSC.A","DsRed.A", "PE.Cy5_5.A", "PE.Cy7.A","BV650.A", "BV711.A","Alexa.Fluor.700.A" "APC.Cy7.A","PerCP.Cy5.5.A","Time"
# probe2 Name of the second channel used for the probe or the custom name assigned to the channel in the index file. eg. "FSC.A", "FSC.H", "SSC.A","DsRed.A", "PE.Cy5_5.A", "PE.Cy7.A","BV650.A", "BV711.A","Alexa.Fluor.700.A" "APC.Cy7.A","PerCP.Cy5.5.A","Time"
# `posvalue_probe1` Threshold used for fluorescence intensities to be considered as positive for the first probe
# `posvalue_probe2` Threshold used for fluorescence intensities to be considered as positive for the second probe
# `cdr3_start` Expected CDR3 starting position, that depends on your primer set. Default is position 100
# `cdr3_end` Expected CDR3 end position, that depends on your primer set. Default is position 150

```


## Special cases:

#### Inspecting a single ab1 file

If you want to inspeact only one ab1 file, maybe in case the `summarise_quality()` is giving your errors, you can do that by using the `summarise_abi_file()` function. 

eg.
```r
summarise_abi_file("~/Desktop/project_folder/sanger_sequencing/A1_3_IgG_Inner.ab1")
```

#### Saving fasta file

If you want to save manually a `data.frame` or a vector to a `.fasta file`, you can use:

```r
df <- data.frame(sequence_name = c("seq1", "seq2"), sequence = c("CGATGCAT", "ATCGAGCTG"))
df_to_fasta(sequence_name = df$sequence_name,
            sequence_strings = df$sequence,
            file_name = "my_fasta.fasta",
            output_dir = "~/Desktop/results_output")
```

## FAQ
* I have a Mac with a M1 processor and I am getting errors while intalling this package. How can I install it?
        
First, install xcode:

```
    #open your teminal and type
    xcode-select --install
    
    #if the above does not work due to lack of user permissions, you can use use a specific admin user to call the function:
    su - user - my_user -c 'xcode-select --install'  
    
```

Then install devtools, decipher, sangerseq, and ape.
   

```r
    install. packages("devtools")

    if (!requireNamespace("BiocManager", quietly = TRUE))
    install.packages("BiocManager")

    BiocManager::install(c("DECIPHER","sangerseqR","ape"), force = TRUE)
```<|MERGE_RESOLUTION|>--- conflicted
+++ resolved
@@ -1,14 +1,9 @@
-<<<<<<< HEAD
 # scifer: Single-cell Immunoglobulin Filtering of Sanger sequences
 [![R build
 status](https://github.com/rodrigarc/scifer/workflows/R-CMD-check/badge.svg)](https://github.com/rodrigarc/scifer/actions)
 
 ### Integrating index single-cell sorted files with Sanger sequencing per plates
-=======
-# scifer
 
-### Single-cell Immunoglobulin Filtering of Sanger sequences 
->>>>>>> 0bed891e
 
 
 
